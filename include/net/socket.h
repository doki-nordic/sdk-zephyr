--- conflicted
+++ resolved
@@ -721,7 +721,6 @@
 /** sockopt: Don't support IPv4 access (ignored, for compatibility) */
 #define IPV6_V6ONLY 26
 
-<<<<<<< HEAD
 /* Interface description structure */
 #define IFNAMSIZ 64
 
@@ -746,7 +745,7 @@
 #define SO_DFU_REVERT 5
 #define SO_DFU_BACKUP_DELETE 6
 #define SO_DFU_OFFSET 7
-=======
+
 /** @cond INTERNAL_HIDDEN */
 /**
  * @brief Registration information for a given BSD socket family.
@@ -770,7 +769,8 @@
 	}
 
 /** @endcond */
->>>>>>> 3b99b20f
+
+
 
 #ifdef __cplusplus
 }
